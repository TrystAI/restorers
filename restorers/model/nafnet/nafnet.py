from typing import Tuple, Type

import tensorflow as tf
from tensorflow import keras

from .nafblock import NAFBlock
from .nafblock import PLAIN, BASELINE, NAFBLOCK


class PixelShuffle(keras.layers.Layer):
    """
    PixelShuffle Layer

    Given input of size (H,W,C), it will generate an output
    of size
    (
        H*pixel_shuffle_factor,
        W*pixel_shuffle_factor,
        channels//(pixel_shuffle_factor**2)
    )

    Wrapper Class for tf.nn.depth_to_space
    Reference: https://www.tensorflow.org/api_docs/python/tf/nn/depth_to_space

    Parameters:
        upscale_factor (int): the factor by which the input's spatial dimensions will be scaled.
    """

    def __init__(self, upscale_factor: int, **kwargs) -> None:
        super().__init__(**kwargs)
        self.upscale_factor = upscale_factor

    def call(self, inputs: tf.Tensor, *args, **kwargs) -> tf.Tensor:
        return tf.nn.depth_to_space(inputs, self.upscale_factor)

    def get_config(self) -> dict:
        """Add upscale factor to the config"""
        config = super().get_config()
        config.update({"upscale_factor": self.upscale_factor})
        return config


class UpScale(keras.layers.Layer):
    """
    UpScale Layer

    Given channels and pixel_shuffle_factor as input, it will generate an output
    of size
    (
        H*pixel_shuffle_factor,
        W*pixel_shuffle_factor,
        channels//(pixel_shuffle_factor**2)
    )
    While giving input, make sure that (pixel_shuffle_factor**2) divides channels

    Parameters:
        channels (int): number of channels in the input.
        pixel_shuffle_factor (int): the factor by which the input's spatial dimensions will be scaled.
    """

    def __init__(self, channels: int, pixel_shuffle_factor: int, **kwargs) -> None:
        super().__init__(**kwargs)
        self.channels = channels
        self.pixel_shuffle_factor = pixel_shuffle_factor

        if channels % (pixel_shuffle_factor**2) != 0:
            raise ValueError(
                f"Number of channels must divide square of pixel_shuffle_factor"
                f"In the constructor {channels} channels and "
                f"{pixel_shuffle_factor} pixel_shuffle_factor was passed"
            )

        self.conv = keras.layers.Conv2D(
            channels, kernel_size=1, strides=1, use_bias=False
        )
        self.pixel_shuffle = PixelShuffle(pixel_shuffle_factor)

    def call(self, inputs: tf.Tensor, *args, **kwargs) -> tf.Tensor:
        return self.pixel_shuffle(self.conv(inputs))

    def get_config(self) -> dict:
        """Add channels and pixel_shuffle_factor to the config"""
        config = super().get_config()
        config.update(
            {
                "channels": self.channels,
                "pixel_shuffle_factor": self.pixel_shuffle_factor,
            }
        )
        return config


class NAFNet(keras.models.Model):
    """
    NAFNet

    The input channels will be mapped to the number of filters passed.
    After each down block, the number of filters will increase by a factor of 2.
    After each up block, the number of filters will decrease by a factor of 2.
    And finally the filters will be mapped back to the initial input size.

    Overwrite create_encoder_and_down_blocks, create_decoder_and_up_blocks, create_middle_blocks
    to add your own implementation for these blocks. Overwrite get_blocks to use your custom block
    in NAFNet. But make sure to follow the restrictions on these methods and blocks.

    Reference:
    
    1. [Simple Baselines for Image Restoration](https://arxiv.org/abs/2204.04676)

    Parameters:
        filters (Optional[int]): denotes the starting filter size.
<<<<<<< HEAD
            Default filters' size is 16 .
        middle_block_num (Optional[int]): denotes the number of middle blocks.
            Each middle block is a single NAFBlock unit. Default value is 1.
        encoder_block_nums (tuple): the tuple size denotes the number of encoder blocks.
=======
        middle_block_num: (Optional[int]) denotes the number of middle blocks.
            Each middle block is a single NAFBlock unit.
        encoder_block_nums: (tuple) the tuple size denotes the number of encoder blocks.
>>>>>>> ea3089f6
            Each tuple entry denotes the number of NAFBlocks in the corresponding encoder block.
            len(encoder_block_nums) should be the same as the len(decoder_block_nums)
            Default value is (1,1,1,1).
        decoder_block_nums (tuple): the tuple size denotes the number of decoder blocks.
            Each tuple entry denotes the number of NAFBlocks in the corresponding decoder block.
            len(decoder_block_nums) should be the same as the len(encoder_block_nums)
            Default value is (1,1,1,1).
        block_type (str): denotes what block to use in NAFNet
            Default block is 'nafblock'
    """

    def __init__(
        self,
        filters: int = 16,
        middle_block_num: int = 1,
        encoder_block_nums: Tuple[int] = (1, 1, 1, 1),
        decoder_block_nums: Tuple[int] = (1, 1, 1, 1),
        block_type: str = NAFBLOCK,
        **kwargs,
    ) -> None:
        super().__init__(**kwargs)

        self.filters = filters
        self.middle_block_num = middle_block_num
        self.encoder_block_nums = encoder_block_nums
        self.decoder_block_nums = decoder_block_nums
        self.block_type = block_type

        self.intro = keras.layers.Conv2D(filters=filters, kernel_size=3, padding="same")

        self.encoders = []
        self.decoders = []
        self.ups = []
        self.downs = []

        if len(encoder_block_nums) != len(decoder_block_nums):
            raise ValueError(
                "The number of encoder blocks should match the number of decoder blocks"
                f"In the constructor {len(encoder_block_nums)} encoder blocks"
                f" and {len(decoder_block_nums)} were passed."
            )

        channels = filters
        channels = self.create_encoder_and_down_blocks(channels, encoder_block_nums)

        if len(self.encoders) != len(self.downs):
            raise ValueError(
                "The number of encoder blocks should match the number of down blocks"
                f"In `create_encoder_and_down_blocks` {len(self.encoders)} encoder blocks"
                f" and {len(self.downs)} down blocks were created."
            )

        self.create_middle_blocks(middle_block_num)

        self.create_decoder_and_up_blocks(channels, decoder_block_nums)

        if len(self.decoders) != len(self.ups):
            raise ValueError(
                "The number of decoder blocks should match the number of up blocks"
                f"In `create_decoder_and_up_blocks` {len(self.decoders)} decoder blocks"
                f" and {len(self.ups)} up blocks were created."
            )

        if len(encoder_block_nums) != len(decoder_block_nums):
            raise ValueError(
                "The number of encoder blocks should match the number of decoder blocks"
                f"In `create_encoder_and_down_blocks` {len(self.encoders)} encoder blocks were created."
                f"In `create_decoder_and_up_blocks` {len(self.decoders)} decoder blocks were created."
            )

        # The height and width of the image should be a
        #  multiple of self.expected_image_scale
        # If that is not the case, it will be fixed in the call(...) method.
        self.expected_image_scale = 2 ** len(self.encoders)

    def build(self, input_shape: tf.TensorShape) -> None:
        input_channels = input_shape[-1]
        self.ending = keras.layers.Conv2DTranspose(
            filters=input_channels, kernel_size=3, padding="same"
        )

    def get_block(self) -> keras.layers.Layer:
        """
        Returns the block to be used in NAFNet
        Can be overriden to use custom blocks in NAFNet
        """
        return NAFBlock(mode=self.block_type)

    def create_encoder_and_down_blocks(
        self,
        channels: int,
        encoder_block_nums: Tuple[int],
    ) -> int:
        """
        Creates equal number of encoder blocks and down blocks.
        """

        for num in encoder_block_nums:
            self.encoders.append(
                keras.models.Sequential([self.get_block() for _ in range(num)])
            )
            self.downs.append(
                keras.layers.Conv2D(2 * channels, kernel_size=2, strides=2)
            )
            channels *= 2
        return channels

    def create_middle_blocks(self, middle_block_num: int) -> None:
        """
        Creates middle blocks in NAFNet
        """
        self.middle_blocks = keras.models.Sequential(
            [self.get_block() for _ in range(middle_block_num)]
        )

    def create_decoder_and_up_blocks(
        self,
        channels: int,
        decoder_block_nums: Tuple[int],
    ) -> int:
        """
        Creates equal number of decoder blocks and up blocks.
        """
        for num in decoder_block_nums:
            self.ups.append(UpScale(2 * channels, pixel_shuffle_factor=2))
            channels = channels // 2
            self.decoders.append(
                keras.models.Sequential([self.get_block() for _ in range(num)])
            )
        return channels

    def call(self, inputs: tf.Tensor, *args, **kwargs) -> tf.Tensor:
        _, H, W, _ = inputs.shape

        # Scale the image to the next nearest multiple of self.expected_image_scale
        inputs = self.fix_input_shape(inputs)

        x = self.intro(inputs)

        encoder_outputs = []
        for encoder, down in zip(self.encoders, self.downs):
            x = encoder(x)
            encoder_outputs.append(x)
            x = down(x)

        x = self.middle_blocks(x)

        for decoder, up, encoder_output in zip(
            self.decoders, self.ups, encoder_outputs[::-1]
        ):
            x = up(x)
            # Residual connection of encoder blocks with decoder blocks
            x = x + encoder_output
            x = decoder(x)

        x = self.ending(x)
        # Residual connection of inputs with output
        x = x + inputs

        # Crop back to the original size
        return x[:, :H, :W, :]

    def fix_input_shape(self, inputs: tf.Tensor) -> tf.Tensor:
        """
        Fixes input shape for NAFNet
        This is because NAFNet can only work with images whose shape is
         multiple of 2**(no. of encoder blocks)
        Hence the image is padded to match that shape
        """

        _, H, W, _ = inputs.shape

        # Calculating how much padding is required
        height_padding, width_padding = 0, 0
        if H % self.expected_image_scale != 0:
            height_padding = self.expected_image_scale - H % self.expected_image_scale
        if W % self.expected_image_scale != 0:
            width_padding = self.expected_image_scale - W % self.expected_image_scale

        paddings = tf.constant(
            [[0, 0], [0, height_padding], [0, width_padding], [0, 0]]
        )
        return tf.pad(inputs, paddings)

    def save(self, filepath: str, *args, **kwargs) -> None:
        input_tensor = tf.keras.Input(shape=[None, None, 3])
        saved_model = tf.keras.Model(
            inputs=input_tensor, outputs=self.call(input_tensor)
        )
        saved_model.save(filepath, *args, **kwargs)

    def get_config(self) -> dict:
        """Add upscale factor to the config"""
        config = super().get_config()
        config.update(
            {
                "filters": self.filters,
                "middle_block_num": self.middle_block_num,
                "encoder_block_nums": self.encoder_block_nums,
                "decoder_block_nums": self.decoder_block_nums,
                "block_type": self.block_type,
            }
        )
        return config<|MERGE_RESOLUTION|>--- conflicted
+++ resolved
@@ -109,16 +109,10 @@
 
     Parameters:
         filters (Optional[int]): denotes the starting filter size.
-<<<<<<< HEAD
             Default filters' size is 16 .
         middle_block_num (Optional[int]): denotes the number of middle blocks.
             Each middle block is a single NAFBlock unit. Default value is 1.
         encoder_block_nums (tuple): the tuple size denotes the number of encoder blocks.
-=======
-        middle_block_num: (Optional[int]) denotes the number of middle blocks.
-            Each middle block is a single NAFBlock unit.
-        encoder_block_nums: (tuple) the tuple size denotes the number of encoder blocks.
->>>>>>> ea3089f6
             Each tuple entry denotes the number of NAFBlocks in the corresponding encoder block.
             len(encoder_block_nums) should be the same as the len(decoder_block_nums)
             Default value is (1,1,1,1).
